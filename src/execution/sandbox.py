--- conflicted
+++ resolved
@@ -11,10 +11,7 @@
 from typing import Optional, Dict, Any
 from pathlib import Path
 from ..core.models import CodeBlock, ExecutionResult, ExecutionStatus, AgentConfig
-<<<<<<< HEAD
-=======
 from ..analysis.code_analyzer import StaticCodeAnalyzer
->>>>>>> a6739bd5
 
 
 class SandboxExecutor:
